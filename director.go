--- conflicted
+++ resolved
@@ -335,13 +335,8 @@
 		hostSrc := filepath.FromSlash(path.Clean("/" + chunks[0]))
 
 		for _, allowedPath := range allowed {
-<<<<<<< HEAD
 			if allowedPath == hostSrc || strings.HasPrefix(hostSrc, allowedPath + "/") {
-				return true
-=======
-			if strings.HasPrefix(hostSrc, allowedPath) {
 				return true, nil
->>>>>>> 2beee6e2
 			}
 		}
 
